# Copyright (c) Microsoft Corporation. All rights reserved.
# Licensed under the MIT License.

import papermill as pm
import pytest
import sys

from reco_utils.tuning.nni.nni_utils import check_experiment_status, NNI_STATUS_URL
from tests.notebooks_common import OUTPUT_NOTEBOOK, KERNEL_NAME

TOL = 0.05
ABS_TOL = 0.05


@pytest.mark.integration
@pytest.mark.parametrize(
    "size, expected_values",
    [
        (
            "1m",
            {
                "map": 0.060579,
                "ndcg": 0.299245,
                "precision": 0.270116,
                "recall": 0.104350,
            },
        ),
        (
            "10m",
            {
                "map": 0.098745,
                "ndcg": 0.319625,
                "precision": 0.275756,
                "recall": 0.154014,
            },
        ),
    ],
)
def test_sar_single_node_integration(notebooks, size, expected_values):
    notebook_path = notebooks["sar_single_node"]
    pm.execute_notebook(
        notebook_path,
        OUTPUT_NOTEBOOK,
        kernel_name=KERNEL_NAME,
        parameters=dict(TOP_K=10, MOVIELENS_DATA_SIZE=size),
    )
    results = pm.read_notebook(OUTPUT_NOTEBOOK).dataframe.set_index("name")["value"]

    for key, value in expected_values.items():
        assert results[key] == pytest.approx(value, rel=TOL, abs=ABS_TOL)


@pytest.mark.integration
@pytest.mark.parametrize(
    "size, expected_values",
    [
        (
            "1m",
            {
                "map": 0.033914,
                "ndcg": 0.231570,
                "precision": 0.211923,
                "recall": 0.064663,
            },
        ),
        # ("10m", {"map": , "ndcg": , "precision": , "recall": }), # OOM on test machine
    ],
)
def test_baseline_deep_dive_integration(notebooks, size, expected_values):
    notebook_path = notebooks["baseline_deep_dive"]
    pm.execute_notebook(notebook_path, OUTPUT_NOTEBOOK, kernel_name=KERNEL_NAME)
    pm.execute_notebook(
        notebook_path,
        OUTPUT_NOTEBOOK,
        kernel_name=KERNEL_NAME,
        parameters=dict(TOP_K=10, MOVIELENS_DATA_SIZE=size),
    )
    results = pm.read_notebook(OUTPUT_NOTEBOOK).dataframe.set_index("name")["value"]

    for key, value in expected_values.items():
        assert results[key] == pytest.approx(value, rel=TOL, abs=ABS_TOL)


@pytest.mark.integration
@pytest.mark.parametrize(
    "size, expected_values",
    [
        (
            "1m",
            dict(
                rmse=0.89,
                mae=0.70,
                rsquared=0.36,
                exp_var=0.36,
                map=0.011,
                ndcg=0.10,
                precision=0.093,
                recall=0.025,
            ),
        ),
        # 10m works but takes too long
    ],
)
def test_surprise_svd_integration(notebooks, size, expected_values):
    notebook_path = notebooks["surprise_svd_deep_dive"]
    pm.execute_notebook(
        notebook_path,
        OUTPUT_NOTEBOOK,
        kernel_name=KERNEL_NAME,
        parameters=dict(MOVIELENS_DATA_SIZE=size),
    )
    results = pm.read_notebook(OUTPUT_NOTEBOOK).dataframe.set_index("name")["value"]

    for key, value in expected_values.items():
        assert results[key] == pytest.approx(value, rel=TOL, abs=ABS_TOL)


@pytest.mark.vw
@pytest.mark.integration
@pytest.mark.parametrize(
    "size, expected_values",
    [
        (
            "1m",
            dict(
                rmse=0.959885,
                mae=0.690133,
                rsquared=0.264014,
                exp_var=0.264417,
                map=0.004857,
                ndcg=0.055128,
                precision=0.061142,
                recall=0.017789,
            ),
        )
    ],
)
def test_vw_deep_dive_integration(notebooks, size, expected_values):
    notebook_path = notebooks["vowpal_wabbit_deep_dive"]
    pm.execute_notebook(
        notebook_path,
        OUTPUT_NOTEBOOK,
        kernel_name=KERNEL_NAME,
        parameters=dict(MOVIELENS_DATA_SIZE=size, TOP_K=10),
    )
    results = pm.read_notebook(OUTPUT_NOTEBOOK).dataframe.set_index("name")["value"]

    for key, value in expected_values.items():
        assert results[key] == pytest.approx(value, rel=TOL, abs=ABS_TOL)


@pytest.mark.integration
@pytest.mark.skipif(sys.platform == "win32", reason="nni not installable on windows")
def test_nni_tuning_svd(notebooks, tmp):
    notebook_path = notebooks["nni_tuning_svd"]
    pm.execute_notebook(
        notebook_path,
        OUTPUT_NOTEBOOK,
        kernel_name=KERNEL_NAME,
        parameters=dict(
            MOVIELENS_DATA_SIZE="100k",
            SURPRISE_READER="ml-100k",
            TMP_DIR=tmp,
            MAX_TRIAL_NUM=1,
            NUM_EPOCHS=1,
            WAITING_TIME=20,
            MAX_RETRIES=50,
        ),
    )


@pytest.mark.integration
def test_wikidata_integration(notebooks, tmp):
    notebook_path = notebooks["wikidata_knowledge_graph"]
    pm.execute_notebook(
        notebook_path,
        OUTPUT_NOTEBOOK,
        kernel_name=KERNEL_NAME,
        parameters=dict(
            MOVIELENS_DATA_SIZE="100k", MOVIELENS_SAMPLE=True, MOVIELENS_SAMPLE_SIZE=5
        ),
    )

    results = pm.read_notebook(OUTPUT_NOTEBOOK).dataframe.set_index("name")["value"]
<<<<<<< HEAD
    # NOTE: The return number should be always 5, but sometimes we get less because wikidata is unstable
    assert results["length_result"] >= 1
=======
    # FIXME: The return number should be always 5, but sometimes we get 4, find out why
    assert results["length_result"] >= 4


@pytest.mark.integration
@pytest.mark.parametrize(
    "size, expected_values",
    [
        (
            "1m",
            dict(
                map=0.081390,
                ndcg=0.406627,
                precision=0.373228,
                recall=0.132444,
            ),
        ),
        # 10m works but takes too long
    ],
)
def test_cornac_bpr_integration(notebooks, size, expected_values):
    notebook_path = notebooks["cornac_bpr_deep_dive"]
    pm.execute_notebook(
        notebook_path,
        OUTPUT_NOTEBOOK,
        kernel_name=KERNEL_NAME,
        parameters=dict(MOVIELENS_DATA_SIZE=size),
    )
    results = pm.read_notebook(OUTPUT_NOTEBOOK).dataframe.set_index("name")["value"]

    for key, value in expected_values.items():
        assert results[key] == pytest.approx(value, rel=TOL, abs=ABS_TOL)
>>>>>>> b7b00df7
<|MERGE_RESOLUTION|>--- conflicted
+++ resolved
@@ -182,12 +182,8 @@
     )
 
     results = pm.read_notebook(OUTPUT_NOTEBOOK).dataframe.set_index("name")["value"]
-<<<<<<< HEAD
     # NOTE: The return number should be always 5, but sometimes we get less because wikidata is unstable
     assert results["length_result"] >= 1
-=======
-    # FIXME: The return number should be always 5, but sometimes we get 4, find out why
-    assert results["length_result"] >= 4
 
 
 @pytest.mark.integration
@@ -217,5 +213,4 @@
     results = pm.read_notebook(OUTPUT_NOTEBOOK).dataframe.set_index("name")["value"]
 
     for key, value in expected_values.items():
-        assert results[key] == pytest.approx(value, rel=TOL, abs=ABS_TOL)
->>>>>>> b7b00df7
+        assert results[key] == pytest.approx(value, rel=TOL, abs=ABS_TOL)